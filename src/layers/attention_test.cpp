--- conflicted
+++ resolved
@@ -397,7 +397,6 @@
 INSTANTIATE_TEST_SUITE_P(
     KVCache,
     AttentionDecodeTest,
-<<<<<<< HEAD
     ::testing::Combine(::testing::Values(torch::kCUDA),
                        ::testing::Values(torch::kHalf),
                        ::testing::Values(1),     // batch_size
@@ -410,19 +409,4 @@
                        ::testing::Values(8),     // head_dim
                        ::testing::Values(false)  // alibi
                        ));
-=======
-    ::testing::Combine(
-        ::testing::Values(torch::kCUDA),
-        ::testing::Values(torch::kHalf, torch::kBFloat16),
-        ::testing::Values(1, 10),                            // batch_size
-        ::testing::Values(16, 80, 256),                      // block_size
-        ::testing::Values(1, 10),                            // q_max_seq_len
-        ::testing::Values(100, 1000),                        // k_max_seq_len
-        ::testing::Values(6),                                // n_heads
-        ::testing::Values(6 /*mha*/, 3 /*gqa*/, 1 /*mqa*/),  // n_kv_heads
-        ::testing::Values(32, 40, 64, 256),                  // head_dim
-        ::testing::Values(false, true)                       // alibi
-        ));
->>>>>>> c6f2e93e
-
 }  // namespace llm